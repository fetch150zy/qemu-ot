/*
 * RISC-V CPU helpers for qemu.
 *
 * Copyright (c) 2016-2017 Sagar Karandikar, sagark@eecs.berkeley.edu
 * Copyright (c) 2017-2018 SiFive, Inc.
 *
 * This program is free software; you can redistribute it and/or modify it
 * under the terms and conditions of the GNU General Public License,
 * version 2 or later, as published by the Free Software Foundation.
 *
 * This program is distributed in the hope it will be useful, but WITHOUT
 * ANY WARRANTY; without even the implied warranty of MERCHANTABILITY or
 * FITNESS FOR A PARTICULAR PURPOSE.  See the GNU General Public License for
 * more details.
 *
 * You should have received a copy of the GNU General Public License along with
 * this program.  If not, see <http://www.gnu.org/licenses/>.
 */

#include "qemu/osdep.h"
#include "qemu/log.h"
#include "qemu/main-loop.h"
#include "cpu.h"
#include "internals.h"
#include "pmu.h"
#include "exec/exec-all.h"
#include "instmap.h"
#include "tcg/tcg-op.h"
#include "trace.h"
#include "semihosting/common-semi.h"
#include "sysemu/cpu-timers.h"
#include "cpu_bits.h"
#include "debug.h"
#include "tcg/oversized-guest.h"

int riscv_cpu_mmu_index(CPURISCVState *env, bool ifetch)
{
#ifdef CONFIG_USER_ONLY
    return 0;
#else
    bool virt = env->virt_enabled;
    int mode = env->priv;

    /* All priv -> mmu_idx mapping are here */
    if (!ifetch) {
        uint64_t status = env->mstatus;

        if (mode == PRV_M && get_field(status, MSTATUS_MPRV)) {
            mode = get_field(env->mstatus, MSTATUS_MPP);
            virt = get_field(env->mstatus, MSTATUS_MPV) &&
                   (mode != PRV_M);
            if (virt) {
                status = env->vsstatus;
            }
        }
        if (mode == PRV_S && get_field(status, MSTATUS_SUM)) {
            mode = MMUIdx_S_SUM;
        }
    }

    return mode | (virt ? MMU_2STAGE_BIT : 0);
#endif
}

void cpu_get_tb_cpu_state(CPURISCVState *env, vaddr *pc,
                          uint64_t *cs_base, uint32_t *pflags)
{
    CPUState *cs = env_cpu(env);
    RISCVCPU *cpu = RISCV_CPU(cs);
    RISCVExtStatus fs, vs;
    uint32_t flags = 0;

    *pc = env->xl == MXL_RV32 ? env->pc & UINT32_MAX : env->pc;
    *cs_base = 0;

    if (cpu->cfg.ext_zve32f) {
        /*
         * If env->vl equals to VLMAX, we can use generic vector operation
         * expanders (GVEC) to accerlate the vector operations.
         * However, as LMUL could be a fractional number. The maximum
         * vector size can be operated might be less than 8 bytes,
         * which is not supported by GVEC. So we set vl_eq_vlmax flag to true
         * only when maxsz >= 8 bytes.
         */
        uint32_t vlmax = vext_get_vlmax(cpu, env->vtype);
        uint32_t sew = FIELD_EX64(env->vtype, VTYPE, VSEW);
        uint32_t maxsz = vlmax << sew;
        bool vl_eq_vlmax = (env->vstart == 0) && (vlmax == env->vl) &&
                           (maxsz >= 8);
        flags = FIELD_DP32(flags, TB_FLAGS, VILL, env->vill);
        flags = FIELD_DP32(flags, TB_FLAGS, SEW, sew);
        flags = FIELD_DP32(flags, TB_FLAGS, LMUL,
                           FIELD_EX64(env->vtype, VTYPE, VLMUL));
        flags = FIELD_DP32(flags, TB_FLAGS, VL_EQ_VLMAX, vl_eq_vlmax);
        flags = FIELD_DP32(flags, TB_FLAGS, VTA,
                           FIELD_EX64(env->vtype, VTYPE, VTA));
        flags = FIELD_DP32(flags, TB_FLAGS, VMA,
                           FIELD_EX64(env->vtype, VTYPE, VMA));
        flags = FIELD_DP32(flags, TB_FLAGS, VSTART_EQ_ZERO, env->vstart == 0);
    } else {
        flags = FIELD_DP32(flags, TB_FLAGS, VILL, 1);
    }

#ifdef CONFIG_USER_ONLY
    fs = EXT_STATUS_DIRTY;
    vs = EXT_STATUS_DIRTY;
#else
    flags = FIELD_DP32(flags, TB_FLAGS, PRIV, env->priv);

    flags |= cpu_mmu_index(env, 0);
    fs = get_field(env->mstatus, MSTATUS_FS);
    vs = get_field(env->mstatus, MSTATUS_VS);

    if (env->virt_enabled) {
        flags = FIELD_DP32(flags, TB_FLAGS, VIRT_ENABLED, 1);
        /*
         * Merge DISABLED and !DIRTY states using MIN.
         * We will set both fields when dirtying.
         */
        fs = MIN(fs, get_field(env->mstatus_hs, MSTATUS_FS));
        vs = MIN(vs, get_field(env->mstatus_hs, MSTATUS_VS));
    }

    /* With Zfinx, floating point is enabled/disabled by Smstateen. */
    if (!riscv_has_ext(env, RVF)) {
        fs = (smstateen_acc_ok(env, 0, SMSTATEEN0_FCSR) == RISCV_EXCP_NONE)
             ? EXT_STATUS_DIRTY : EXT_STATUS_DISABLED;
    }

    if (cpu->cfg.debug && !icount_enabled()) {
        flags = FIELD_DP32(flags, TB_FLAGS, ITRIGGER, env->itrigger_enabled);
    }
#endif

    flags = FIELD_DP32(flags, TB_FLAGS, FS, fs);
    flags = FIELD_DP32(flags, TB_FLAGS, VS, vs);
    flags = FIELD_DP32(flags, TB_FLAGS, XL, env->xl);
    flags = FIELD_DP32(flags, TB_FLAGS, AXL, cpu_address_xl(env));
    if (env->cur_pmmask != 0) {
        flags = FIELD_DP32(flags, TB_FLAGS, PM_MASK_ENABLED, 1);
    }
    if (env->cur_pmbase != 0) {
        flags = FIELD_DP32(flags, TB_FLAGS, PM_BASE_ENABLED, 1);
    }

    *pflags = flags;
}

void riscv_cpu_update_mask(CPURISCVState *env)
{
    target_ulong mask = 0, base = 0;
    RISCVMXL xl = env->xl;
    /*
     * TODO: Current RVJ spec does not specify
     * how the extension interacts with XLEN.
     */
#ifndef CONFIG_USER_ONLY
    int mode = cpu_address_mode(env);
    xl = cpu_get_xl(env, mode);
    if (riscv_has_ext(env, RVJ)) {
        switch (mode) {
        case PRV_M:
            if (env->mmte & M_PM_ENABLE) {
                mask = env->mpmmask;
                base = env->mpmbase;
            }
            break;
        case PRV_S:
            if (env->mmte & S_PM_ENABLE) {
                mask = env->spmmask;
                base = env->spmbase;
            }
            break;
        case PRV_U:
            if (env->mmte & U_PM_ENABLE) {
                mask = env->upmmask;
                base = env->upmbase;
            }
            break;
        default:
            g_assert_not_reached();
        }
    }
#endif
    if (xl == MXL_RV32) {
        env->cur_pmmask = mask & UINT32_MAX;
        env->cur_pmbase = base & UINT32_MAX;
    } else {
        env->cur_pmmask = mask;
        env->cur_pmbase = base;
    }
}

#ifndef CONFIG_USER_ONLY

/*
 * The HS-mode is allowed to configure priority only for the
 * following VS-mode local interrupts:
 *
 * 0  (Reserved interrupt, reads as zero)
 * 1  Supervisor software interrupt
 * 4  (Reserved interrupt, reads as zero)
 * 5  Supervisor timer interrupt
 * 8  (Reserved interrupt, reads as zero)
 * 13 (Reserved interrupt)
 * 14 "
 * 15 "
 * 16 "
 * 17 "
 * 18 "
 * 19 "
 * 20 "
 * 21 "
 * 22 "
 * 23 "
 */

static const int hviprio_index2irq[] = {
    0, 1, 4, 5, 8, 13, 14, 15, 16, 17, 18, 19, 20, 21, 22, 23 };
static const int hviprio_index2rdzero[] = {
    1, 0, 1, 0, 1, 0, 0, 0, 0, 0, 0, 0, 0, 0, 0, 0 };

int riscv_cpu_hviprio_index2irq(int index, int *out_irq, int *out_rdzero)
{
    if (index < 0 || ARRAY_SIZE(hviprio_index2irq) <= index) {
        return -EINVAL;
    }

    if (out_irq) {
        *out_irq = hviprio_index2irq[index];
    }

    if (out_rdzero) {
        *out_rdzero = hviprio_index2rdzero[index];
    }

    return 0;
}

/*
 * Default priorities of local interrupts are defined in the
 * RISC-V Advanced Interrupt Architecture specification.
 *
 * ----------------------------------------------------------------
 *  Default  |
 *  Priority | Major Interrupt Numbers
 * ----------------------------------------------------------------
 *  Highest  | 47, 23, 46, 45, 22, 44,
 *           | 43, 21, 42, 41, 20, 40
 *           |
 *           | 11 (0b),  3 (03),  7 (07)
 *           |  9 (09),  1 (01),  5 (05)
 *           | 12 (0c)
 *           | 10 (0a),  2 (02),  6 (06)
 *           |
 *           | 39, 19, 38, 37, 18, 36,
 *  Lowest   | 35, 17, 34, 33, 16, 32
 * ----------------------------------------------------------------
 */
static const uint8_t default_iprio[64] = {
    /* Custom interrupts 48 to 63 */
    [63] = IPRIO_MMAXIPRIO,
    [62] = IPRIO_MMAXIPRIO,
    [61] = IPRIO_MMAXIPRIO,
    [60] = IPRIO_MMAXIPRIO,
    [59] = IPRIO_MMAXIPRIO,
    [58] = IPRIO_MMAXIPRIO,
    [57] = IPRIO_MMAXIPRIO,
    [56] = IPRIO_MMAXIPRIO,
    [55] = IPRIO_MMAXIPRIO,
    [54] = IPRIO_MMAXIPRIO,
    [53] = IPRIO_MMAXIPRIO,
    [52] = IPRIO_MMAXIPRIO,
    [51] = IPRIO_MMAXIPRIO,
    [50] = IPRIO_MMAXIPRIO,
    [49] = IPRIO_MMAXIPRIO,
    [48] = IPRIO_MMAXIPRIO,

    /* Custom interrupts 24 to 31 */
    [31] = IPRIO_MMAXIPRIO,
    [30] = IPRIO_MMAXIPRIO,
    [29] = IPRIO_MMAXIPRIO,
    [28] = IPRIO_MMAXIPRIO,
    [27] = IPRIO_MMAXIPRIO,
    [26] = IPRIO_MMAXIPRIO,
    [25] = IPRIO_MMAXIPRIO,
    [24] = IPRIO_MMAXIPRIO,

    [47] = IPRIO_DEFAULT_UPPER,
    [23] = IPRIO_DEFAULT_UPPER + 1,
    [46] = IPRIO_DEFAULT_UPPER + 2,
    [45] = IPRIO_DEFAULT_UPPER + 3,
    [22] = IPRIO_DEFAULT_UPPER + 4,
    [44] = IPRIO_DEFAULT_UPPER + 5,

    [43] = IPRIO_DEFAULT_UPPER + 6,
    [21] = IPRIO_DEFAULT_UPPER + 7,
    [42] = IPRIO_DEFAULT_UPPER + 8,
    [41] = IPRIO_DEFAULT_UPPER + 9,
    [20] = IPRIO_DEFAULT_UPPER + 10,
    [40] = IPRIO_DEFAULT_UPPER + 11,

    [11] = IPRIO_DEFAULT_M,
    [3]  = IPRIO_DEFAULT_M + 1,
    [7]  = IPRIO_DEFAULT_M + 2,

    [9]  = IPRIO_DEFAULT_S,
    [1]  = IPRIO_DEFAULT_S + 1,
    [5]  = IPRIO_DEFAULT_S + 2,

    [12] = IPRIO_DEFAULT_SGEXT,

    [10] = IPRIO_DEFAULT_VS,
    [2]  = IPRIO_DEFAULT_VS + 1,
    [6]  = IPRIO_DEFAULT_VS + 2,

    [39] = IPRIO_DEFAULT_LOWER,
    [19] = IPRIO_DEFAULT_LOWER + 1,
    [38] = IPRIO_DEFAULT_LOWER + 2,
    [37] = IPRIO_DEFAULT_LOWER + 3,
    [18] = IPRIO_DEFAULT_LOWER + 4,
    [36] = IPRIO_DEFAULT_LOWER + 5,

    [35] = IPRIO_DEFAULT_LOWER + 6,
    [17] = IPRIO_DEFAULT_LOWER + 7,
    [34] = IPRIO_DEFAULT_LOWER + 8,
    [33] = IPRIO_DEFAULT_LOWER + 9,
    [16] = IPRIO_DEFAULT_LOWER + 10,
    [32] = IPRIO_DEFAULT_LOWER + 11,
};

uint8_t riscv_cpu_default_priority(int irq)
{
    if (irq < 0 || irq > 63) {
        return IPRIO_MMAXIPRIO;
    }

    return default_iprio[irq] ? default_iprio[irq] : IPRIO_MMAXIPRIO;
};

static int riscv_cpu_pending_to_irq(CPURISCVState *env,
                                    int extirq, unsigned int extirq_def_prio,
                                    uint64_t pending, uint8_t *iprio)
{
    int irq, best_irq = RISCV_EXCP_NONE;
    unsigned int prio, best_prio = UINT_MAX;

    if (!pending) {
        return RISCV_EXCP_NONE;
    }

    irq = ctz64(pending);
    if (!((extirq == IRQ_M_EXT) ? riscv_cpu_cfg(env)->ext_smaia :
                                  riscv_cpu_cfg(env)->ext_ssaia)) {
        return irq;
    }

    pending = pending >> irq;
    while (pending) {
        prio = iprio[irq];
        if (!prio) {
            if (irq == extirq) {
                prio = extirq_def_prio;
            } else {
                prio = (riscv_cpu_default_priority(irq) < extirq_def_prio) ?
                       1 : IPRIO_MMAXIPRIO;
            }
        }
        if ((pending & 0x1) && (prio <= best_prio)) {
            best_irq = irq;
            best_prio = prio;
        }
        irq++;
        pending = pending >> 1;
    }

    return best_irq;
}

uint64_t riscv_cpu_all_pending(CPURISCVState *env)
{
    uint32_t gein = get_field(env->hstatus, HSTATUS_VGEIN);
    uint64_t vsgein = (env->hgeip & (1ULL << gein)) ? MIP_VSEIP : 0;
    uint64_t vstip = (env->vstime_irq) ? MIP_VSTIP : 0;

    return (env->mip | vsgein | vstip) & env->mie;
}

int riscv_cpu_mirq_pending(CPURISCVState *env)
{
    uint64_t irqs = riscv_cpu_all_pending(env) & ~env->mideleg &
                    ~(MIP_SGEIP | MIP_VSSIP | MIP_VSTIP | MIP_VSEIP);

    return riscv_cpu_pending_to_irq(env, IRQ_M_EXT, IPRIO_DEFAULT_M,
                                    irqs, env->miprio);
}

int riscv_cpu_sirq_pending(CPURISCVState *env)
{
    uint64_t irqs = riscv_cpu_all_pending(env) & env->mideleg &
                    ~(MIP_VSSIP | MIP_VSTIP | MIP_VSEIP);

    return riscv_cpu_pending_to_irq(env, IRQ_S_EXT, IPRIO_DEFAULT_S,
                                    irqs, env->siprio);
}

int riscv_cpu_vsirq_pending(CPURISCVState *env)
{
    uint64_t irqs = riscv_cpu_all_pending(env) & env->mideleg &
                    (MIP_VSSIP | MIP_VSTIP | MIP_VSEIP);

    return riscv_cpu_pending_to_irq(env, IRQ_S_EXT, IPRIO_DEFAULT_S,
                                    irqs >> 1, env->hviprio);
}

static int riscv_cpu_local_irq_pending(CPURISCVState *env)
{
    int virq;
    uint64_t irqs, pending, mie, hsie, vsie;

    /* Determine interrupt enable state of all privilege modes */
    if (env->virt_enabled) {
        mie = 1;
        hsie = 1;
        vsie = (env->priv < PRV_S) ||
               (env->priv == PRV_S && get_field(env->mstatus, MSTATUS_SIE));
    } else {
        mie = (env->priv < PRV_M) ||
              (env->priv == PRV_M && get_field(env->mstatus, MSTATUS_MIE));
        hsie = (env->priv < PRV_S) ||
               (env->priv == PRV_S && get_field(env->mstatus, MSTATUS_SIE));
        vsie = 0;
    }

    /* Determine all pending interrupts */
    pending = riscv_cpu_all_pending(env);

    /* Check M-mode interrupts */
    irqs = pending & ~env->mideleg & -mie;
    if (irqs) {
        return riscv_cpu_pending_to_irq(env, IRQ_M_EXT, IPRIO_DEFAULT_M,
                                        irqs, env->miprio);
    }

    /* Check HS-mode interrupts */
    irqs = pending & env->mideleg & ~env->hideleg & -hsie;
    if (irqs) {
        return riscv_cpu_pending_to_irq(env, IRQ_S_EXT, IPRIO_DEFAULT_S,
                                        irqs, env->siprio);
    }

    /* Check VS-mode interrupts */
    irqs = pending & env->mideleg & env->hideleg & -vsie;
    if (irqs) {
        virq = riscv_cpu_pending_to_irq(env, IRQ_S_EXT, IPRIO_DEFAULT_S,
                                        irqs >> 1, env->hviprio);
        return (virq <= 0) ? virq : virq + 1;
    }

    /* Indicate no pending interrupt */
    return RISCV_EXCP_NONE;
}

bool riscv_cpu_exec_interrupt(CPUState *cs, int interrupt_request)
{
    if (interrupt_request & CPU_INTERRUPT_HARD) {
        RISCVCPU *cpu = RISCV_CPU(cs);
        CPURISCVState *env = &cpu->env;
        int interruptno = riscv_cpu_local_irq_pending(env);
        if (interruptno >= 0) {
            cs->exception_index = RISCV_EXCP_INT_FLAG | interruptno;
            riscv_cpu_do_interrupt(cs);
            return true;
        }
    }
    return false;
}

/* Return true is floating point support is currently enabled */
bool riscv_cpu_fp_enabled(CPURISCVState *env)
{
    if (env->mstatus & MSTATUS_FS) {
        if (env->virt_enabled && !(env->mstatus_hs & MSTATUS_FS)) {
            return false;
        }
        return true;
    }

    return false;
}

/* Return true is vector support is currently enabled */
bool riscv_cpu_vector_enabled(CPURISCVState *env)
{
    if (env->mstatus & MSTATUS_VS) {
        if (env->virt_enabled && !(env->mstatus_hs & MSTATUS_VS)) {
            return false;
        }
        return true;
    }

    return false;
}

void riscv_cpu_swap_hypervisor_regs(CPURISCVState *env)
{
    uint64_t mstatus_mask = MSTATUS_MXR | MSTATUS_SUM |
                            MSTATUS_SPP | MSTATUS_SPIE | MSTATUS_SIE |
                            MSTATUS64_UXL | MSTATUS_VS;

    if (riscv_has_ext(env, RVF)) {
        mstatus_mask |= MSTATUS_FS;
    }
    bool current_virt = env->virt_enabled;

    g_assert(riscv_has_ext(env, RVH));

    if (current_virt) {
        /* Current V=1 and we are about to change to V=0 */
        env->vsstatus = env->mstatus & mstatus_mask;
        env->mstatus &= ~mstatus_mask;
        env->mstatus |= env->mstatus_hs;

        env->vstvec = env->stvec;
        env->stvec = env->stvec_hs;

        env->vsscratch = env->sscratch;
        env->sscratch = env->sscratch_hs;

        env->vsepc = env->sepc;
        env->sepc = env->sepc_hs;

        env->vscause = env->scause;
        env->scause = env->scause_hs;

        env->vstval = env->stval;
        env->stval = env->stval_hs;

        env->vsatp = env->satp;
        env->satp = env->satp_hs;
    } else {
        /* Current V=0 and we are about to change to V=1 */
        env->mstatus_hs = env->mstatus & mstatus_mask;
        env->mstatus &= ~mstatus_mask;
        env->mstatus |= env->vsstatus;

        env->stvec_hs = env->stvec;
        env->stvec = env->vstvec;

        env->sscratch_hs = env->sscratch;
        env->sscratch = env->vsscratch;

        env->sepc_hs = env->sepc;
        env->sepc = env->vsepc;

        env->scause_hs = env->scause;
        env->scause = env->vscause;

        env->stval_hs = env->stval;
        env->stval = env->vstval;

        env->satp_hs = env->satp;
        env->satp = env->vsatp;
    }
}

target_ulong riscv_cpu_get_geilen(CPURISCVState *env)
{
    if (!riscv_has_ext(env, RVH)) {
        return 0;
    }

    return env->geilen;
}

void riscv_cpu_set_geilen(CPURISCVState *env, target_ulong geilen)
{
    if (!riscv_has_ext(env, RVH)) {
        return;
    }

    if (geilen > (TARGET_LONG_BITS - 1)) {
        return;
    }

    env->geilen = geilen;
}

/* This function can only be called to set virt when RVH is enabled */
void riscv_cpu_set_virt_enabled(CPURISCVState *env, bool enable)
{
    /* Flush the TLB on all virt mode changes. */
    if (env->virt_enabled != enable) {
        tlb_flush(env_cpu(env));
    }

    env->virt_enabled = enable;

    if (enable) {
        /*
         * The guest external interrupts from an interrupt controller are
         * delivered only when the Guest/VM is running (i.e. V=1). This means
         * any guest external interrupt which is triggered while the Guest/VM
         * is not running (i.e. V=0) will be missed on QEMU resulting in guest
         * with sluggish response to serial console input and other I/O events.
         *
         * To solve this, we check and inject interrupt after setting V=1.
         */
        riscv_cpu_update_mip(env, 0, 0);
    }
}

int riscv_cpu_claim_interrupts(RISCVCPU *cpu, uint64_t interrupts)
{
    CPURISCVState *env = &cpu->env;
    if (env->miclaim & interrupts) {
        return -1;
    } else {
        env->miclaim |= interrupts;
        return 0;
    }
}

uint64_t riscv_cpu_update_mip(CPURISCVState *env, uint64_t mask,
                              uint64_t value)
{
    CPUState *cs = env_cpu(env);
    uint64_t gein, vsgein = 0, vstip = 0, old = env->mip;

    if (env->virt_enabled) {
        gein = get_field(env->hstatus, HSTATUS_VGEIN);
        vsgein = (env->hgeip & (1ULL << gein)) ? MIP_VSEIP : 0;
    }

    vstip = env->vstime_irq ? MIP_VSTIP : 0;

    QEMU_IOTHREAD_LOCK_GUARD();

    env->mip = (env->mip & ~mask) | (value & mask);

    if (env->mip | vsgein | vstip) {
        cpu_interrupt(cs, CPU_INTERRUPT_HARD);
    } else {
        cpu_reset_interrupt(cs, CPU_INTERRUPT_HARD);
    }

    return old;
}

void riscv_cpu_set_rdtime_fn(CPURISCVState *env, uint64_t (*fn)(void *),
                             void *arg)
{
    env->rdtime_fn = fn;
    env->rdtime_fn_arg = arg;
}

void riscv_cpu_set_aia_ireg_rmw_fn(CPURISCVState *env, uint32_t priv,
                                   int (*rmw_fn)(void *arg,
                                                 target_ulong reg,
                                                 target_ulong *val,
                                                 target_ulong new_val,
                                                 target_ulong write_mask),
                                   void *rmw_fn_arg)
{
    if (priv <= PRV_M) {
        env->aia_ireg_rmw_fn[priv] = rmw_fn;
        env->aia_ireg_rmw_fn_arg[priv] = rmw_fn_arg;
    }
}

void riscv_cpu_set_mode(CPURISCVState *env, target_ulong newpriv)
{
    g_assert(newpriv <= PRV_M && newpriv != PRV_RESERVED);

    if (icount_enabled() && newpriv != env->priv) {
        riscv_itrigger_update_priv(env);
    }
    /* tlb_flush is unnecessary as mode is contained in mmu_idx */
    env->priv = newpriv;
    env->xl = cpu_recompute_xl(env);
    riscv_cpu_update_mask(env);

    /*
     * Clear the load reservation - otherwise a reservation placed in one
     * context/process can be used by another, resulting in an SC succeeding
     * incorrectly. Version 2.2 of the ISA specification explicitly requires
     * this behaviour, while later revisions say that the kernel "should" use
     * an SC instruction to force the yielding of a load reservation on a
     * preemptive context switch. As a result, do both.
     */
    env->load_res = -1;
}

/*
 * get_physical_address_pmp - check PMP permission for this physical address
 *
 * Match the PMP region and check permission for this physical address and it's
 * TLB page. Returns 0 if the permission checking was successful
 *
 * @env: CPURISCVState
 * @prot: The returned protection attributes
 * @addr: The physical address to be checked permission
 * @access_type: The type of MMU access
 * @mode: Indicates current privilege level.
 */
static int get_physical_address_pmp(CPURISCVState *env, int *prot, hwaddr addr,
                                    int size, MMUAccessType access_type,
                                    int mode)
{
    pmp_priv_t pmp_priv;
    bool pmp_has_privs;

    if (!riscv_cpu_cfg(env)->pmp) {
        *prot = PAGE_READ | PAGE_WRITE | PAGE_EXEC;
        return TRANSLATE_SUCCESS;
    }

    pmp_has_privs = pmp_hart_has_privs(env, addr, size, 1 << access_type,
                                       &pmp_priv, mode);
    if (!pmp_has_privs) {
        *prot = 0;
        return TRANSLATE_PMP_FAIL;
    }

    *prot = pmp_priv_to_page_prot(pmp_priv);
<<<<<<< HEAD
    if (tlb_size != NULL) {
        *tlb_size = pmp_get_tlb_size(env, addr);
    }
=======
>>>>>>> 78385bc7

    return TRANSLATE_SUCCESS;
}

/*
 * get_physical_address - get the physical address for this virtual address
 *
 * Do a page table walk to obtain the physical address corresponding to a
 * virtual address. Returns 0 if the translation was successful
 *
 * Adapted from Spike's mmu_t::translate and mmu_t::walk
 *
 * @env: CPURISCVState
 * @physical: This will be set to the calculated physical address
 * @prot: The returned protection attributes
 * @addr: The virtual address or guest physical address to be translated
 * @fault_pte_addr: If not NULL, this will be set to fault pte address
 *                  when a error occurs on pte address translation.
 *                  This will already be shifted to match htval.
 * @access_type: The type of MMU access
 * @mmu_idx: Indicates current privilege level
 * @first_stage: Are we in first stage translation?
 *               Second stage is used for hypervisor guest translation
 * @two_stage: Are we going to perform two stage translation
 * @is_debug: Is this access from a debugger or the monitor?
 */
static int get_physical_address(CPURISCVState *env, hwaddr *physical,
                                int *ret_prot, vaddr addr,
                                target_ulong *fault_pte_addr,
                                int access_type, int mmu_idx,
                                bool first_stage, bool two_stage,
                                bool is_debug)
{
    /*
     * NOTE: the env->pc value visible here will not be
     * correct, but the value visible to the exception handler
     * (riscv_cpu_do_interrupt) is correct
     */
    MemTxResult res;
    MemTxAttrs attrs = MEMTXATTRS_UNSPECIFIED;
    int mode = mmuidx_priv(mmu_idx);
    bool use_background = false;
    hwaddr ppn;
    int napot_bits = 0;
    target_ulong napot_mask;

    /*
     * Check if we should use the background registers for the two
     * stage translation. We don't need to check if we actually need
     * two stage translation as that happened before this function
     * was called. Background registers will be used if the guest has
     * forced a two stage translation to be on (in HS or M mode).
     */
    if (!env->virt_enabled && two_stage) {
        use_background = true;
    }

    if (mode == PRV_M || !riscv_cpu_cfg(env)->mmu) {
        *physical = addr;
        *ret_prot = PAGE_READ | PAGE_WRITE | PAGE_EXEC;
        return TRANSLATE_SUCCESS;
    }

    *ret_prot = 0;

    hwaddr base;
    int levels, ptidxbits, ptesize, vm, widened;

    if (first_stage == true) {
        if (use_background) {
            if (riscv_cpu_mxl(env) == MXL_RV32) {
                base = (hwaddr)get_field(env->vsatp, SATP32_PPN) << PGSHIFT;
                vm = get_field(env->vsatp, SATP32_MODE);
            } else {
                base = (hwaddr)get_field(env->vsatp, SATP64_PPN) << PGSHIFT;
                vm = get_field(env->vsatp, SATP64_MODE);
            }
        } else {
            if (riscv_cpu_mxl(env) == MXL_RV32) {
                base = (hwaddr)get_field(env->satp, SATP32_PPN) << PGSHIFT;
                vm = get_field(env->satp, SATP32_MODE);
            } else {
                base = (hwaddr)get_field(env->satp, SATP64_PPN) << PGSHIFT;
                vm = get_field(env->satp, SATP64_MODE);
            }
        }
        widened = 0;
    } else {
        if (riscv_cpu_mxl(env) == MXL_RV32) {
            base = (hwaddr)get_field(env->hgatp, SATP32_PPN) << PGSHIFT;
            vm = get_field(env->hgatp, SATP32_MODE);
        } else {
            base = (hwaddr)get_field(env->hgatp, SATP64_PPN) << PGSHIFT;
            vm = get_field(env->hgatp, SATP64_MODE);
        }
        widened = 2;
    }

    switch (vm) {
    case VM_1_10_SV32:
      levels = 2; ptidxbits = 10; ptesize = 4; break;
    case VM_1_10_SV39:
      levels = 3; ptidxbits = 9; ptesize = 8; break;
    case VM_1_10_SV48:
      levels = 4; ptidxbits = 9; ptesize = 8; break;
    case VM_1_10_SV57:
      levels = 5; ptidxbits = 9; ptesize = 8; break;
    case VM_1_10_MBARE:
        *physical = addr;
        *ret_prot = PAGE_READ | PAGE_WRITE | PAGE_EXEC;
        return TRANSLATE_SUCCESS;
    default:
      g_assert_not_reached();
    }

    CPUState *cs = env_cpu(env);
    int va_bits = PGSHIFT + levels * ptidxbits + widened;

    if (first_stage == true) {
        target_ulong mask, masked_msbs;

        if (TARGET_LONG_BITS > (va_bits - 1)) {
            mask = (1L << (TARGET_LONG_BITS - (va_bits - 1))) - 1;
        } else {
            mask = 0;
        }
        masked_msbs = (addr >> (va_bits - 1)) & mask;

        if (masked_msbs != 0 && masked_msbs != mask) {
            return TRANSLATE_FAIL;
        }
    } else {
        if (vm != VM_1_10_SV32 && addr >> va_bits != 0) {
            return TRANSLATE_FAIL;
        }
    }

    bool pbmte = env->menvcfg & MENVCFG_PBMTE;
    bool hade = env->menvcfg & MENVCFG_HADE;

    if (first_stage && two_stage && env->virt_enabled) {
        pbmte = pbmte && (env->henvcfg & HENVCFG_PBMTE);
        hade = hade && (env->henvcfg & HENVCFG_HADE);
    }

    int ptshift = (levels - 1) * ptidxbits;
    target_ulong pte;
    hwaddr pte_addr;
    int i;

#if !TCG_OVERSIZED_GUEST
restart:
#endif
    for (i = 0; i < levels; i++, ptshift -= ptidxbits) {
        target_ulong idx;
        if (i == 0) {
            idx = (addr >> (PGSHIFT + ptshift)) &
                           ((1 << (ptidxbits + widened)) - 1);
        } else {
            idx = (addr >> (PGSHIFT + ptshift)) &
                           ((1 << ptidxbits) - 1);
        }

        /* check that physical address of PTE is legal */

        if (two_stage && first_stage) {
            int vbase_prot;
            hwaddr vbase;

            /* Do the second stage translation on the base PTE address. */
            int vbase_ret = get_physical_address(env, &vbase, &vbase_prot,
                                                 base, NULL, MMU_DATA_LOAD,
                                                 MMUIdx_U, false, true,
                                                 is_debug);

            if (vbase_ret != TRANSLATE_SUCCESS) {
                if (fault_pte_addr) {
                    *fault_pte_addr = (base + idx * ptesize) >> 2;
                }
                return TRANSLATE_G_STAGE_FAIL;
            }

            pte_addr = vbase + idx * ptesize;
        } else {
            pte_addr = base + idx * ptesize;
        }

        int pmp_prot;
        int pmp_ret = get_physical_address_pmp(env, &pmp_prot, pte_addr,
                                               sizeof(target_ulong),
                                               MMU_DATA_LOAD, PRV_S);
        if (pmp_ret != TRANSLATE_SUCCESS) {
            return TRANSLATE_PMP_FAIL;
        }

        if (riscv_cpu_mxl(env) == MXL_RV32) {
            pte = address_space_ldl(cs->as, pte_addr, attrs, &res);
        } else {
            pte = address_space_ldq(cs->as, pte_addr, attrs, &res);
        }

        if (res != MEMTX_OK) {
            return TRANSLATE_FAIL;
        }

        if (riscv_cpu_sxl(env) == MXL_RV32) {
            ppn = pte >> PTE_PPN_SHIFT;
        } else {
            if (pte & PTE_RESERVED) {
                return TRANSLATE_FAIL;
            }

            if (!pbmte && (pte & PTE_PBMT)) {
                return TRANSLATE_FAIL;
            }

            if (!riscv_cpu_cfg(env)->ext_svnapot && (pte & PTE_N)) {
                return TRANSLATE_FAIL;
            }

            ppn = (pte & (target_ulong)PTE_PPN_MASK) >> PTE_PPN_SHIFT;
        }

        if (!(pte & PTE_V)) {
            /* Invalid PTE */
            return TRANSLATE_FAIL;
        }
        if (pte & (PTE_R | PTE_W | PTE_X)) {
            goto leaf;
        }

        /* Inner PTE, continue walking */
        if (pte & (PTE_D | PTE_A | PTE_U | PTE_ATTR)) {
            return TRANSLATE_FAIL;
        }
        base = ppn << PGSHIFT;
    }

    /* No leaf pte at any translation level. */
    return TRANSLATE_FAIL;

 leaf:
    if (ppn & ((1ULL << ptshift) - 1)) {
        /* Misaligned PPN */
        return TRANSLATE_FAIL;
    }
    if (!pbmte && (pte & PTE_PBMT)) {
        /* Reserved without Svpbmt. */
        return TRANSLATE_FAIL;
    }

    /* Check for reserved combinations of RWX flags. */
    switch (pte & (PTE_R | PTE_W | PTE_X)) {
    case PTE_W:
    case PTE_W | PTE_X:
        return TRANSLATE_FAIL;
    }

    int prot = 0;
    if (pte & PTE_R) {
        prot |= PAGE_READ;
    }
    if (pte & PTE_W) {
        prot |= PAGE_WRITE;
    }
    if (pte & PTE_X) {
        bool mxr;

        if (first_stage == true) {
            mxr = get_field(env->mstatus, MSTATUS_MXR);
        } else {
            mxr = get_field(env->vsstatus, MSTATUS_MXR);
        }
        if (mxr) {
            prot |= PAGE_READ;
        }
        prot |= PAGE_EXEC;
    }

    if (pte & PTE_U) {
        if (mode != PRV_U) {
            if (!mmuidx_sum(mmu_idx)) {
                return TRANSLATE_FAIL;
            }
            /* SUM allows only read+write, not execute. */
            prot &= PAGE_READ | PAGE_WRITE;
        }
    } else if (mode != PRV_S) {
        /* Supervisor PTE flags when not S mode */
        return TRANSLATE_FAIL;
    }

    if (!((prot >> access_type) & 1)) {
        /* Access check failed */
        return TRANSLATE_FAIL;
    }

    /* If necessary, set accessed and dirty bits. */
    target_ulong updated_pte = pte | PTE_A |
                (access_type == MMU_DATA_STORE ? PTE_D : 0);

    /* Page table updates need to be atomic with MTTCG enabled */
    if (updated_pte != pte && !is_debug) {
        if (!hade) {
            return TRANSLATE_FAIL;
        }

        /*
         * - if accessed or dirty bits need updating, and the PTE is
         *   in RAM, then we do so atomically with a compare and swap.
         * - if the PTE is in IO space or ROM, then it can't be updated
         *   and we return TRANSLATE_FAIL.
         * - if the PTE changed by the time we went to update it, then
         *   it is no longer valid and we must re-walk the page table.
         */
        MemoryRegion *mr;
        hwaddr l = sizeof(target_ulong), addr1;
        mr = address_space_translate(cs->as, pte_addr, &addr1, &l,
                                     false, MEMTXATTRS_UNSPECIFIED);
        if (memory_region_is_ram(mr)) {
            target_ulong *pte_pa = qemu_map_ram_ptr(mr->ram_block, addr1);
#if TCG_OVERSIZED_GUEST
            /*
             * MTTCG is not enabled on oversized TCG guests so
             * page table updates do not need to be atomic
             */
            *pte_pa = pte = updated_pte;
#else
            target_ulong old_pte = qatomic_cmpxchg(pte_pa, pte, updated_pte);
            if (old_pte != pte) {
                goto restart;
            }
            pte = updated_pte;
#endif
        } else {
            /*
             * Misconfigured PTE in ROM (AD bits are not preset) or
             * PTE is in IO space and can't be updated atomically.
             */
            return TRANSLATE_FAIL;
        }
    }

    /* For superpage mappings, make a fake leaf PTE for the TLB's benefit. */
    target_ulong vpn = addr >> PGSHIFT;

    if (riscv_cpu_cfg(env)->ext_svnapot && (pte & PTE_N)) {
        napot_bits = ctzl(ppn) + 1;
        if ((i != (levels - 1)) || (napot_bits != 4)) {
            return TRANSLATE_FAIL;
        }
    }

    napot_mask = (1 << napot_bits) - 1;
    *physical = (((ppn & ~napot_mask) | (vpn & napot_mask) |
                  (vpn & (((target_ulong)1 << ptshift) - 1))
                 ) << PGSHIFT) | (addr & ~TARGET_PAGE_MASK);

    /*
     * Remove write permission unless this is a store, or the page is
     * already dirty, so that we TLB miss on later writes to update
     * the dirty bit.
     */
    if (access_type != MMU_DATA_STORE && !(pte & PTE_D)) {
        prot &= ~PAGE_WRITE;
    }
    *ret_prot = prot;

    return TRANSLATE_SUCCESS;
}

static void raise_mmu_exception(CPURISCVState *env, target_ulong address,
                                MMUAccessType access_type, bool pmp_violation,
                                bool first_stage, bool two_stage,
                                bool two_stage_indirect)
{
    CPUState *cs = env_cpu(env);
    int page_fault_exceptions, vm;
    uint64_t stap_mode;

    if (riscv_cpu_mxl(env) == MXL_RV32) {
        stap_mode = SATP32_MODE;
    } else {
        stap_mode = SATP64_MODE;
    }

    if (first_stage) {
        vm = get_field(env->satp, stap_mode);
    } else {
        vm = get_field(env->hgatp, stap_mode);
    }

    page_fault_exceptions = vm != VM_1_10_MBARE && !pmp_violation;

    switch (access_type) {
    case MMU_INST_FETCH:
        if (env->virt_enabled && !first_stage) {
            cs->exception_index = RISCV_EXCP_INST_GUEST_PAGE_FAULT;
        } else {
            cs->exception_index = page_fault_exceptions ?
                RISCV_EXCP_INST_PAGE_FAULT : RISCV_EXCP_INST_ACCESS_FAULT;
        }
        break;
    case MMU_DATA_LOAD:
        if (two_stage && !first_stage) {
            cs->exception_index = RISCV_EXCP_LOAD_GUEST_ACCESS_FAULT;
        } else {
            cs->exception_index = page_fault_exceptions ?
                RISCV_EXCP_LOAD_PAGE_FAULT : RISCV_EXCP_LOAD_ACCESS_FAULT;
        }
        break;
    case MMU_DATA_STORE:
        if (two_stage && !first_stage) {
            cs->exception_index = RISCV_EXCP_STORE_GUEST_AMO_ACCESS_FAULT;
        } else {
            cs->exception_index = page_fault_exceptions ?
                RISCV_EXCP_STORE_PAGE_FAULT :
                RISCV_EXCP_STORE_AMO_ACCESS_FAULT;
        }
        break;
    default:
        g_assert_not_reached();
    }
    env->badaddr = address;
    env->two_stage_lookup = two_stage;
    env->two_stage_indirect_lookup = two_stage_indirect;
}

hwaddr riscv_cpu_get_phys_page_debug(CPUState *cs, vaddr addr)
{
    RISCVCPU *cpu = RISCV_CPU(cs);
    CPURISCVState *env = &cpu->env;
    hwaddr phys_addr;
    int prot;
    int mmu_idx = cpu_mmu_index(&cpu->env, false);

    if (get_physical_address(env, &phys_addr, &prot, addr, NULL, 0, mmu_idx,
                             true, env->virt_enabled, true)) {
        return -1;
    }

    if (env->virt_enabled) {
        if (get_physical_address(env, &phys_addr, &prot, phys_addr, NULL,
                                 0, mmu_idx, false, true, true)) {
            return -1;
        }
    }

    return phys_addr & TARGET_PAGE_MASK;
}

void riscv_cpu_do_transaction_failed(CPUState *cs, hwaddr physaddr,
                                     vaddr addr, unsigned size,
                                     MMUAccessType access_type,
                                     int mmu_idx, MemTxAttrs attrs,
                                     MemTxResult response, uintptr_t retaddr)
{
    RISCVCPU *cpu = RISCV_CPU(cs);
    CPURISCVState *env = &cpu->env;

    if (access_type == MMU_DATA_STORE) {
        cs->exception_index = RISCV_EXCP_STORE_AMO_ACCESS_FAULT;
    } else if (access_type == MMU_DATA_LOAD) {
        cs->exception_index = RISCV_EXCP_LOAD_ACCESS_FAULT;
    } else {
        cs->exception_index = RISCV_EXCP_INST_ACCESS_FAULT;
    }

    env->badaddr = addr;
    env->two_stage_lookup = mmuidx_2stage(mmu_idx);
    env->two_stage_indirect_lookup = false;
    cpu_loop_exit_restore(cs, retaddr);
}

void riscv_cpu_do_unaligned_access(CPUState *cs, vaddr addr,
                                   MMUAccessType access_type, int mmu_idx,
                                   uintptr_t retaddr)
{
    RISCVCPU *cpu = RISCV_CPU(cs);
    CPURISCVState *env = &cpu->env;
    switch (access_type) {
    case MMU_INST_FETCH:
        cs->exception_index = RISCV_EXCP_INST_ADDR_MIS;
        break;
    case MMU_DATA_LOAD:
        cs->exception_index = RISCV_EXCP_LOAD_ADDR_MIS;
        break;
    case MMU_DATA_STORE:
        cs->exception_index = RISCV_EXCP_STORE_AMO_ADDR_MIS;
        break;
    default:
        g_assert_not_reached();
    }
    env->badaddr = addr;
    env->two_stage_lookup = mmuidx_2stage(mmu_idx);
    env->two_stage_indirect_lookup = false;
    cpu_loop_exit_restore(cs, retaddr);
}


static void pmu_tlb_fill_incr_ctr(RISCVCPU *cpu, MMUAccessType access_type)
{
    enum riscv_pmu_event_idx pmu_event_type;

    switch (access_type) {
    case MMU_INST_FETCH:
        pmu_event_type = RISCV_PMU_EVENT_CACHE_ITLB_PREFETCH_MISS;
        break;
    case MMU_DATA_LOAD:
        pmu_event_type = RISCV_PMU_EVENT_CACHE_DTLB_READ_MISS;
        break;
    case MMU_DATA_STORE:
        pmu_event_type = RISCV_PMU_EVENT_CACHE_DTLB_WRITE_MISS;
        break;
    default:
        return;
    }

    riscv_pmu_incr_ctr(cpu, pmu_event_type);
}

bool riscv_cpu_tlb_fill(CPUState *cs, vaddr address, int size,
                        MMUAccessType access_type, int mmu_idx,
                        bool probe, uintptr_t retaddr)
{
    RISCVCPU *cpu = RISCV_CPU(cs);
    CPURISCVState *env = &cpu->env;
    vaddr im_address;
    hwaddr pa = 0;
    int prot, prot2, prot_pmp;
    bool pmp_violation = false;
    bool first_stage_error = true;
    bool two_stage_lookup = mmuidx_2stage(mmu_idx);
    bool two_stage_indirect_error = false;
    int ret = TRANSLATE_FAIL;
    int mode = mmu_idx;
    /* default TLB page size */
    target_ulong tlb_size = TARGET_PAGE_SIZE;

    env->guest_phys_fault_addr = 0;

    qemu_log_mask(CPU_LOG_MMU, "%s ad %" VADDR_PRIx " rw %d mmu_idx %d\n",
                  __func__, address, access_type, mmu_idx);

    pmu_tlb_fill_incr_ctr(cpu, access_type);
    if (two_stage_lookup) {
        /* Two stage lookup */
        ret = get_physical_address(env, &pa, &prot, address,
                                   &env->guest_phys_fault_addr, access_type,
                                   mmu_idx, true, true, false);

        /*
         * A G-stage exception may be triggered during two state lookup.
         * And the env->guest_phys_fault_addr has already been set in
         * get_physical_address().
         */
        if (ret == TRANSLATE_G_STAGE_FAIL) {
            first_stage_error = false;
            two_stage_indirect_error = true;
        }

        qemu_log_mask(CPU_LOG_MMU,
                      "%s 1st-stage address=%" VADDR_PRIx " ret %d physical "
                      HWADDR_FMT_plx " prot %d\n",
                      __func__, address, ret, pa, prot);

        if (ret == TRANSLATE_SUCCESS) {
            /* Second stage lookup */
            im_address = pa;

            ret = get_physical_address(env, &pa, &prot2, im_address, NULL,
                                       access_type, MMUIdx_U, false, true,
                                       false);

            qemu_log_mask(CPU_LOG_MMU,
                          "%s 2nd-stage address=%" VADDR_PRIx
                          " ret %d physical "
                          HWADDR_FMT_plx " prot %d\n",
                          __func__, im_address, ret, pa, prot2);

            prot &= prot2;

            if (ret == TRANSLATE_SUCCESS) {
                ret = get_physical_address_pmp(env, &prot_pmp, pa,
                                               size, access_type, mode);
                tlb_size = pmp_get_tlb_size(env, pa);

                qemu_log_mask(CPU_LOG_MMU,
                              "%s PMP address=" HWADDR_FMT_plx " ret %d prot"
                              " %d tlb_size " TARGET_FMT_lu "\n",
                              __func__, pa, ret, prot_pmp, tlb_size);

                prot &= prot_pmp;
            }

            if (ret != TRANSLATE_SUCCESS) {
                /*
                 * Guest physical address translation failed, this is a HS
                 * level exception
                 */
                first_stage_error = false;
                env->guest_phys_fault_addr = (im_address |
                                              (address &
                                               (TARGET_PAGE_SIZE - 1))) >> 2;
            }
        }
    } else {
        /* Single stage lookup */
        ret = get_physical_address(env, &pa, &prot, address, NULL,
                                   access_type, mmu_idx, true, false, false);

        qemu_log_mask(CPU_LOG_MMU,
                      "%s address=%" VADDR_PRIx " ret %d physical "
                      HWADDR_FMT_plx " prot %d\n",
                      __func__, address, ret, pa, prot);

        if (ret == TRANSLATE_SUCCESS) {
            ret = get_physical_address_pmp(env, &prot_pmp, pa,
                                           size, access_type, mode);
            tlb_size = pmp_get_tlb_size(env, pa);

            qemu_log_mask(CPU_LOG_MMU,
                          "%s PMP address=" HWADDR_FMT_plx " ret %d prot"
                          " %d tlb_size " TARGET_FMT_lu "\n",
                          __func__, pa, ret, prot_pmp, tlb_size);

            prot &= prot_pmp;
        }
    }

    if (ret == TRANSLATE_PMP_FAIL) {
        pmp_violation = true;
    }

    if (ret == TRANSLATE_SUCCESS) {
        tlb_set_page(cs, address & ~(tlb_size - 1), pa & ~(tlb_size - 1),
                     prot, mmu_idx, tlb_size);
        return true;
    } else if (probe) {
        return false;
    } else {
        raise_mmu_exception(env, address, access_type, pmp_violation,
                            first_stage_error, two_stage_lookup,
                            two_stage_indirect_error);
        cpu_loop_exit_restore(cs, retaddr);
    }

    return true;
}

static target_ulong riscv_transformed_insn(CPURISCVState *env,
                                           target_ulong insn,
                                           target_ulong taddr)
{
    target_ulong xinsn = 0;
    target_ulong access_rs1 = 0, access_imm = 0, access_size = 0;

    /*
     * Only Quadrant 0 and Quadrant 2 of RVC instruction space need to
     * be uncompressed. The Quadrant 1 of RVC instruction space need
     * not be transformed because these instructions won't generate
     * any load/store trap.
     */

    if ((insn & 0x3) != 0x3) {
        /* Transform 16bit instruction into 32bit instruction */
        switch (GET_C_OP(insn)) {
        case OPC_RISC_C_OP_QUAD0: /* Quadrant 0 */
            switch (GET_C_FUNC(insn)) {
            case OPC_RISC_C_FUNC_FLD_LQ:
                if (riscv_cpu_xlen(env) != 128) { /* C.FLD (RV32/64) */
                    xinsn = OPC_RISC_FLD;
                    xinsn = SET_RD(xinsn, GET_C_RS2S(insn));
                    access_rs1 = GET_C_RS1S(insn);
                    access_imm = GET_C_LD_IMM(insn);
                    access_size = 8;
                }
                break;
            case OPC_RISC_C_FUNC_LW: /* C.LW */
                xinsn = OPC_RISC_LW;
                xinsn = SET_RD(xinsn, GET_C_RS2S(insn));
                access_rs1 = GET_C_RS1S(insn);
                access_imm = GET_C_LW_IMM(insn);
                access_size = 4;
                break;
            case OPC_RISC_C_FUNC_FLW_LD:
                if (riscv_cpu_xlen(env) == 32) { /* C.FLW (RV32) */
                    xinsn = OPC_RISC_FLW;
                    xinsn = SET_RD(xinsn, GET_C_RS2S(insn));
                    access_rs1 = GET_C_RS1S(insn);
                    access_imm = GET_C_LW_IMM(insn);
                    access_size = 4;
                } else { /* C.LD (RV64/RV128) */
                    xinsn = OPC_RISC_LD;
                    xinsn = SET_RD(xinsn, GET_C_RS2S(insn));
                    access_rs1 = GET_C_RS1S(insn);
                    access_imm = GET_C_LD_IMM(insn);
                    access_size = 8;
                }
                break;
            case OPC_RISC_C_FUNC_FSD_SQ:
                if (riscv_cpu_xlen(env) != 128) { /* C.FSD (RV32/64) */
                    xinsn = OPC_RISC_FSD;
                    xinsn = SET_RS2(xinsn, GET_C_RS2S(insn));
                    access_rs1 = GET_C_RS1S(insn);
                    access_imm = GET_C_SD_IMM(insn);
                    access_size = 8;
                }
                break;
            case OPC_RISC_C_FUNC_SW: /* C.SW */
                xinsn = OPC_RISC_SW;
                xinsn = SET_RS2(xinsn, GET_C_RS2S(insn));
                access_rs1 = GET_C_RS1S(insn);
                access_imm = GET_C_SW_IMM(insn);
                access_size = 4;
                break;
            case OPC_RISC_C_FUNC_FSW_SD:
                if (riscv_cpu_xlen(env) == 32) { /* C.FSW (RV32) */
                    xinsn = OPC_RISC_FSW;
                    xinsn = SET_RS2(xinsn, GET_C_RS2S(insn));
                    access_rs1 = GET_C_RS1S(insn);
                    access_imm = GET_C_SW_IMM(insn);
                    access_size = 4;
                } else { /* C.SD (RV64/RV128) */
                    xinsn = OPC_RISC_SD;
                    xinsn = SET_RS2(xinsn, GET_C_RS2S(insn));
                    access_rs1 = GET_C_RS1S(insn);
                    access_imm = GET_C_SD_IMM(insn);
                    access_size = 8;
                }
                break;
            default:
                break;
            }
            break;
        case OPC_RISC_C_OP_QUAD2: /* Quadrant 2 */
            switch (GET_C_FUNC(insn)) {
            case OPC_RISC_C_FUNC_FLDSP_LQSP:
                if (riscv_cpu_xlen(env) != 128) { /* C.FLDSP (RV32/64) */
                    xinsn = OPC_RISC_FLD;
                    xinsn = SET_RD(xinsn, GET_C_RD(insn));
                    access_rs1 = 2;
                    access_imm = GET_C_LDSP_IMM(insn);
                    access_size = 8;
                }
                break;
            case OPC_RISC_C_FUNC_LWSP: /* C.LWSP */
                xinsn = OPC_RISC_LW;
                xinsn = SET_RD(xinsn, GET_C_RD(insn));
                access_rs1 = 2;
                access_imm = GET_C_LWSP_IMM(insn);
                access_size = 4;
                break;
            case OPC_RISC_C_FUNC_FLWSP_LDSP:
                if (riscv_cpu_xlen(env) == 32) { /* C.FLWSP (RV32) */
                    xinsn = OPC_RISC_FLW;
                    xinsn = SET_RD(xinsn, GET_C_RD(insn));
                    access_rs1 = 2;
                    access_imm = GET_C_LWSP_IMM(insn);
                    access_size = 4;
                } else { /* C.LDSP (RV64/RV128) */
                    xinsn = OPC_RISC_LD;
                    xinsn = SET_RD(xinsn, GET_C_RD(insn));
                    access_rs1 = 2;
                    access_imm = GET_C_LDSP_IMM(insn);
                    access_size = 8;
                }
                break;
            case OPC_RISC_C_FUNC_FSDSP_SQSP:
                if (riscv_cpu_xlen(env) != 128) { /* C.FSDSP (RV32/64) */
                    xinsn = OPC_RISC_FSD;
                    xinsn = SET_RS2(xinsn, GET_C_RS2(insn));
                    access_rs1 = 2;
                    access_imm = GET_C_SDSP_IMM(insn);
                    access_size = 8;
                }
                break;
            case OPC_RISC_C_FUNC_SWSP: /* C.SWSP */
                xinsn = OPC_RISC_SW;
                xinsn = SET_RS2(xinsn, GET_C_RS2(insn));
                access_rs1 = 2;
                access_imm = GET_C_SWSP_IMM(insn);
                access_size = 4;
                break;
            case 7:
                if (riscv_cpu_xlen(env) == 32) { /* C.FSWSP (RV32) */
                    xinsn = OPC_RISC_FSW;
                    xinsn = SET_RS2(xinsn, GET_C_RS2(insn));
                    access_rs1 = 2;
                    access_imm = GET_C_SWSP_IMM(insn);
                    access_size = 4;
                } else { /* C.SDSP (RV64/RV128) */
                    xinsn = OPC_RISC_SD;
                    xinsn = SET_RS2(xinsn, GET_C_RS2(insn));
                    access_rs1 = 2;
                    access_imm = GET_C_SDSP_IMM(insn);
                    access_size = 8;
                }
                break;
            default:
                break;
            }
            break;
        default:
            break;
        }

        /*
         * Clear Bit1 of transformed instruction to indicate that
         * original insruction was a 16bit instruction
         */
        xinsn &= ~((target_ulong)0x2);
    } else {
        /* Transform 32bit (or wider) instructions */
        switch (MASK_OP_MAJOR(insn)) {
        case OPC_RISC_ATOMIC:
            xinsn = insn;
            access_rs1 = GET_RS1(insn);
            access_size = 1 << GET_FUNCT3(insn);
            break;
        case OPC_RISC_LOAD:
        case OPC_RISC_FP_LOAD:
            xinsn = SET_I_IMM(insn, 0);
            access_rs1 = GET_RS1(insn);
            access_imm = GET_IMM(insn);
            access_size = 1 << GET_FUNCT3(insn);
            break;
        case OPC_RISC_STORE:
        case OPC_RISC_FP_STORE:
            xinsn = SET_S_IMM(insn, 0);
            access_rs1 = GET_RS1(insn);
            access_imm = GET_STORE_IMM(insn);
            access_size = 1 << GET_FUNCT3(insn);
            break;
        case OPC_RISC_SYSTEM:
            if (MASK_OP_SYSTEM(insn) == OPC_RISC_HLVHSV) {
                xinsn = insn;
                access_rs1 = GET_RS1(insn);
                access_size = 1 << ((GET_FUNCT7(insn) >> 1) & 0x3);
                access_size = 1 << access_size;
            }
            break;
        default:
            break;
        }
    }

    if (access_size) {
        xinsn = SET_RS1(xinsn, (taddr - (env->gpr[access_rs1] + access_imm)) &
                               (access_size - 1));
    }

    return xinsn;
}
#endif /* !CONFIG_USER_ONLY */

/*
 * Handle Traps
 *
 * Adapted from Spike's processor_t::take_trap.
 *
 */
void riscv_cpu_do_interrupt(CPUState *cs)
{
#if !defined(CONFIG_USER_ONLY)

    RISCVCPU *cpu = RISCV_CPU(cs);
    CPURISCVState *env = &cpu->env;
    bool write_gva = false;
    uint64_t s;

    /*
     * cs->exception is 32-bits wide unlike mcause which is XLEN-bits wide
     * so we mask off the MSB and separate into trap type and cause.
     */
    bool async = !!(cs->exception_index & RISCV_EXCP_INT_FLAG);
    target_ulong cause = cs->exception_index & RISCV_EXCP_INT_MASK;
    uint64_t deleg = async ? env->mideleg : env->medeleg;
    target_ulong tval = 0;
    target_ulong tinst = 0;
    target_ulong htval = 0;
    target_ulong mtval2 = 0;

    if (!async) {
        /* set tval to badaddr for traps with address information */
        switch (cause) {
        case RISCV_EXCP_LOAD_GUEST_ACCESS_FAULT:
        case RISCV_EXCP_STORE_GUEST_AMO_ACCESS_FAULT:
        case RISCV_EXCP_LOAD_ADDR_MIS:
        case RISCV_EXCP_STORE_AMO_ADDR_MIS:
        case RISCV_EXCP_LOAD_ACCESS_FAULT:
        case RISCV_EXCP_STORE_AMO_ACCESS_FAULT:
        case RISCV_EXCP_LOAD_PAGE_FAULT:
        case RISCV_EXCP_STORE_PAGE_FAULT:
            write_gva = env->two_stage_lookup;
            tval = env->badaddr;
            if (env->two_stage_indirect_lookup) {
                /*
                 * special pseudoinstruction for G-stage fault taken while
                 * doing VS-stage page table walk.
                 */
                tinst = (riscv_cpu_xlen(env) == 32) ? 0x00002000 : 0x00003000;
            } else {
                /*
                 * The "Addr. Offset" field in transformed instruction is
                 * non-zero only for misaligned access.
                 */
                tinst = riscv_transformed_insn(env, env->bins, tval);
            }
            break;
        case RISCV_EXCP_SEMIHOST:
            do_common_semihosting(cs);
            env->pc += 4;
            return;
        case RISCV_EXCP_INST_GUEST_PAGE_FAULT:
        case RISCV_EXCP_INST_ADDR_MIS:
        case RISCV_EXCP_INST_ACCESS_FAULT:
        case RISCV_EXCP_INST_PAGE_FAULT:
            write_gva = env->two_stage_lookup;
            tval = env->badaddr;
            if (env->two_stage_indirect_lookup) {
                /*
                 * special pseudoinstruction for G-stage fault taken while
                 * doing VS-stage page table walk.
                 */
                tinst = (riscv_cpu_xlen(env) == 32) ? 0x00002000 : 0x00003000;
            }
            break;
        case RISCV_EXCP_ILLEGAL_INST:
        case RISCV_EXCP_VIRT_INSTRUCTION_FAULT:
            tval = env->bins;
            break;
        case RISCV_EXCP_BREAKPOINT:
            if (cs->watchpoint_hit) {
                tval = cs->watchpoint_hit->hitaddr;
                cs->watchpoint_hit = NULL;
            }
            break;
        default:
            break;
        }
        /* ecall is dispatched as one cause so translate based on mode */
        if (cause == RISCV_EXCP_U_ECALL) {
            assert(env->priv <= 3);

            if (env->priv == PRV_M) {
                cause = RISCV_EXCP_M_ECALL;
            } else if (env->priv == PRV_S && env->virt_enabled) {
                cause = RISCV_EXCP_VS_ECALL;
            } else if (env->priv == PRV_S && !env->virt_enabled) {
                cause = RISCV_EXCP_S_ECALL;
            } else if (env->priv == PRV_U) {
                cause = RISCV_EXCP_U_ECALL;
            }
        }
    }

    trace_riscv_trap(env->mhartid, async, cause, env->pc, tval,
                     riscv_cpu_get_trap_name(cause, async));

    qemu_log_mask(CPU_LOG_INT,
                  "%s: hart:"TARGET_FMT_ld", async:%d, cause:"TARGET_FMT_lx", "
                  "epc:0x"TARGET_FMT_lx", tval:0x"TARGET_FMT_lx", desc=%s\n",
                  __func__, env->mhartid, async, cause, env->pc, tval,
                  riscv_cpu_get_trap_name(cause, async));

    if (env->priv <= PRV_S &&
            cause < TARGET_LONG_BITS && ((deleg >> cause) & 1)) {
        /* handle the trap in S-mode */
        if (riscv_has_ext(env, RVH)) {
            uint64_t hdeleg = async ? env->hideleg : env->hedeleg;

            if (env->virt_enabled && ((hdeleg >> cause) & 1)) {
                /* Trap to VS mode */
                /*
                 * See if we need to adjust cause. Yes if its VS mode interrupt
                 * no if hypervisor has delegated one of hs mode's interrupt
                 */
                if (cause == IRQ_VS_TIMER || cause == IRQ_VS_SOFT ||
                    cause == IRQ_VS_EXT) {
                    cause = cause - 1;
                }
                write_gva = false;
            } else if (env->virt_enabled) {
                /* Trap into HS mode, from virt */
                riscv_cpu_swap_hypervisor_regs(env);
                env->hstatus = set_field(env->hstatus, HSTATUS_SPVP,
                                         env->priv);
                env->hstatus = set_field(env->hstatus, HSTATUS_SPV, true);

                htval = env->guest_phys_fault_addr;

                riscv_cpu_set_virt_enabled(env, 0);
            } else {
                /* Trap into HS mode */
                env->hstatus = set_field(env->hstatus, HSTATUS_SPV, false);
                htval = env->guest_phys_fault_addr;
            }
            env->hstatus = set_field(env->hstatus, HSTATUS_GVA, write_gva);
        }

        s = env->mstatus;
        s = set_field(s, MSTATUS_SPIE, get_field(s, MSTATUS_SIE));
        s = set_field(s, MSTATUS_SPP, env->priv);
        s = set_field(s, MSTATUS_SIE, 0);
        env->mstatus = s;
        env->scause = cause | ((target_ulong)async << (TARGET_LONG_BITS - 1));
        env->sepc = env->pc;
        env->stval = tval;
        env->htval = htval;
        env->htinst = tinst;
        env->pc = (env->stvec >> 2 << 2) +
                  ((async && (env->stvec & 3) == 1) ? cause * 4 : 0);
        riscv_cpu_set_mode(env, PRV_S);
    } else {
        /* handle the trap in M-mode */
        if (riscv_has_ext(env, RVH)) {
            if (env->virt_enabled) {
                riscv_cpu_swap_hypervisor_regs(env);
            }
            env->mstatus = set_field(env->mstatus, MSTATUS_MPV,
                                     env->virt_enabled);
            if (env->virt_enabled && tval) {
                env->mstatus = set_field(env->mstatus, MSTATUS_GVA, 1);
            }

            mtval2 = env->guest_phys_fault_addr;

            /* Trapping to M mode, virt is disabled */
            riscv_cpu_set_virt_enabled(env, 0);
        }

        s = env->mstatus;
        s = set_field(s, MSTATUS_MPIE, get_field(s, MSTATUS_MIE));
        s = set_field(s, MSTATUS_MPP, env->priv);
        s = set_field(s, MSTATUS_MIE, 0);
        env->mstatus = s;
        env->mcause = cause | ~(((target_ulong)-1) >> async);
        env->mepc = env->pc;
        env->mtval = tval;
        env->mtval2 = mtval2;
        env->mtinst = tinst;
        env->pc = (env->mtvec >> 2 << 2) +
                  ((async && (env->mtvec & 3) == 1) ? cause * 4 : 0);
        riscv_cpu_set_mode(env, PRV_M);
    }

    /*
     * NOTE: it is not necessary to yield load reservations here. It is only
     * necessary for an SC from "another hart" to cause a load reservation
     * to be yielded. Refer to the memory consistency model section of the
     * RISC-V ISA Specification.
     */

    env->two_stage_lookup = false;
    env->two_stage_indirect_lookup = false;
#endif
    cs->exception_index = RISCV_EXCP_NONE; /* mark handled to qemu */
}<|MERGE_RESOLUTION|>--- conflicted
+++ resolved
@@ -723,12 +723,6 @@
     }
 
     *prot = pmp_priv_to_page_prot(pmp_priv);
-<<<<<<< HEAD
-    if (tlb_size != NULL) {
-        *tlb_size = pmp_get_tlb_size(env, addr);
-    }
-=======
->>>>>>> 78385bc7
 
     return TRANSLATE_SUCCESS;
 }
