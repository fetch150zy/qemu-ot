--- conflicted
+++ resolved
@@ -470,11 +470,7 @@
     TCGv_i64 src1 = get_fpr_hs(ctx, a->rs1);
     TCGv_i64 src2 = get_fpr_hs(ctx, a->rs2);
 
-<<<<<<< HEAD
-    gen_helper_fleq_d(dest, cpu_env, src1, src2);
-=======
     gen_helper_fleq_d(dest, tcg_env, src1, src2);
->>>>>>> 1600b9f4
     gen_set_gpr(ctx, a->rd, dest);
     return true;
 }
@@ -489,11 +485,7 @@
     TCGv_i64 src1 = get_fpr_hs(ctx, a->rs1);
     TCGv_i64 src2 = get_fpr_hs(ctx, a->rs2);
 
-<<<<<<< HEAD
-    gen_helper_fltq_d(dest, cpu_env, src1, src2);
-=======
     gen_helper_fltq_d(dest, tcg_env, src1, src2);
->>>>>>> 1600b9f4
     gen_set_gpr(ctx, a->rd, dest);
     return true;
 }
