/*
 * vhost shadow virtqueue
 *
 * SPDX-FileCopyrightText: Red Hat, Inc. 2021
 * SPDX-FileContributor: Author: Eugenio Pérez <eperezma@redhat.com>
 *
 * SPDX-License-Identifier: GPL-2.0-or-later
 */

#include "qemu/osdep.h"
#include "hw/virtio/vhost-shadow-virtqueue.h"

#include "qemu/error-report.h"
#include "qapi/error.h"
#include "qemu/main-loop.h"
#include "qemu/log.h"
#include "qemu/memalign.h"
#include "linux-headers/linux/vhost.h"

/**
 * Validate the transport device features that both guests can use with the SVQ
 * and SVQs can use with the device.
 *
 * @dev_features: The features
 * @errp: Error pointer
 */
bool vhost_svq_valid_features(uint64_t features, Error **errp)
{
    bool ok = true;
    uint64_t svq_features = features;

    for (uint64_t b = VIRTIO_TRANSPORT_F_START; b <= VIRTIO_TRANSPORT_F_END;
         ++b) {
        switch (b) {
        case VIRTIO_F_ANY_LAYOUT:
        case VIRTIO_RING_F_EVENT_IDX:
            continue;

        case VIRTIO_F_ACCESS_PLATFORM:
            /* SVQ trust in the host's IOMMU to translate addresses */
        case VIRTIO_F_VERSION_1:
            /* SVQ trust that the guest vring is little endian */
            if (!(svq_features & BIT_ULL(b))) {
                svq_features |= BIT_ULL(b);
                ok = false;
            }
            continue;

        default:
            if (svq_features & BIT_ULL(b)) {
                svq_features &= ~BIT_ULL(b);
                ok = false;
            }
        }
    }

    if (!ok) {
        error_setg(errp, "SVQ Invalid device feature flags, offer: 0x%"PRIx64
                         ", ok: 0x%"PRIx64, features, svq_features);
    }
    return ok;
}

/**
 * Number of descriptors that the SVQ can make available from the guest.
 *
 * @svq: The svq
 */
static uint16_t vhost_svq_available_slots(const VhostShadowVirtqueue *svq)
{
    return svq->num_free;
}

/**
 * Translate addresses between the qemu's virtual address and the SVQ IOVA
 *
 * @svq: Shadow VirtQueue
 * @vaddr: Translated IOVA addresses
 * @iovec: Source qemu's VA addresses
 * @num: Length of iovec and minimum length of vaddr
 */
static bool vhost_svq_translate_addr(const VhostShadowVirtqueue *svq,
                                     hwaddr *addrs, const struct iovec *iovec,
                                     size_t num)
{
    if (num == 0) {
        return true;
    }

    for (size_t i = 0; i < num; ++i) {
        DMAMap needle = {
            .translated_addr = (hwaddr)(uintptr_t)iovec[i].iov_base,
            .size = iovec[i].iov_len,
        };
        Int128 needle_last, map_last;
        size_t off;

        const DMAMap *map = vhost_iova_tree_find_iova(svq->iova_tree, &needle);
        /*
         * Map cannot be NULL since iova map contains all guest space and
         * qemu already has a physical address mapped
         */
        if (unlikely(!map)) {
            qemu_log_mask(LOG_GUEST_ERROR,
                          "Invalid address 0x%"HWADDR_PRIx" given by guest",
                          needle.translated_addr);
            return false;
        }

        off = needle.translated_addr - map->translated_addr;
        addrs[i] = map->iova + off;

        needle_last = int128_add(int128_make64(needle.translated_addr),
                                 int128_makes64(iovec[i].iov_len - 1));
        map_last = int128_make64(map->translated_addr + map->size);
        if (unlikely(int128_gt(needle_last, map_last))) {
            qemu_log_mask(LOG_GUEST_ERROR,
                          "Guest buffer expands over iova range");
            return false;
        }
    }

    return true;
}

/**
 * Write descriptors to SVQ vring
 *
 * @svq: The shadow virtqueue
 * @sg: Cache for hwaddr
 * @iovec: The iovec from the guest
 * @num: iovec length
 * @more_descs: True if more descriptors come in the chain
 * @write: True if they are writeable descriptors
 *
 * Return true if success, false otherwise and print error.
 */
static bool vhost_svq_vring_write_descs(VhostShadowVirtqueue *svq, hwaddr *sg,
                                        const struct iovec *iovec, size_t num,
                                        bool more_descs, bool write)
{
    uint16_t i = svq->free_head, last = svq->free_head;
    unsigned n;
    uint16_t flags = write ? cpu_to_le16(VRING_DESC_F_WRITE) : 0;
    vring_desc_t *descs = svq->vring.desc;
    bool ok;

    if (num == 0) {
        return true;
    }

    ok = vhost_svq_translate_addr(svq, sg, iovec, num);
    if (unlikely(!ok)) {
        return false;
    }

    for (n = 0; n < num; n++) {
        if (more_descs || (n + 1 < num)) {
            descs[i].flags = flags | cpu_to_le16(VRING_DESC_F_NEXT);
            descs[i].next = cpu_to_le16(svq->desc_next[i]);
        } else {
            descs[i].flags = flags;
        }
        descs[i].addr = cpu_to_le64(sg[n]);
        descs[i].len = cpu_to_le32(iovec[n].iov_len);

        last = i;
        i = cpu_to_le16(svq->desc_next[i]);
    }

    svq->free_head = le16_to_cpu(svq->desc_next[last]);
    return true;
}

static bool vhost_svq_add_split(VhostShadowVirtqueue *svq,
                                const struct iovec *out_sg, size_t out_num,
                                const struct iovec *in_sg, size_t in_num,
                                unsigned *head)
{
    unsigned avail_idx;
    vring_avail_t *avail = svq->vring.avail;
    bool ok;
    g_autofree hwaddr *sgs = g_new(hwaddr, MAX(out_num, in_num));

    *head = svq->free_head;

    /* We need some descriptors here */
    if (unlikely(!out_num && !in_num)) {
        qemu_log_mask(LOG_GUEST_ERROR,
                      "Guest provided element with no descriptors");
        return false;
    }

    ok = vhost_svq_vring_write_descs(svq, sgs, out_sg, out_num, in_num > 0,
                                     false);
    if (unlikely(!ok)) {
        return false;
    }

    ok = vhost_svq_vring_write_descs(svq, sgs, in_sg, in_num, false, true);
    if (unlikely(!ok)) {
        return false;
    }

    /*
     * Put the entry in the available array (but don't update avail->idx until
     * they do sync).
     */
    avail_idx = svq->shadow_avail_idx & (svq->vring.num - 1);
    avail->ring[avail_idx] = cpu_to_le16(*head);
    svq->shadow_avail_idx++;

    /* Update the avail index after write the descriptor */
    smp_wmb();
    avail->idx = cpu_to_le16(svq->shadow_avail_idx);

    return true;
}

static void vhost_svq_kick(VhostShadowVirtqueue *svq)
{
    bool needs_kick;

    /*
     * We need to expose the available array entries before checking the used
     * flags
     */
    smp_mb();

    if (virtio_vdev_has_feature(svq->vdev, VIRTIO_RING_F_EVENT_IDX)) {
        uint16_t avail_event = *(uint16_t *)(&svq->vring.used->ring[svq->vring.num]);
        needs_kick = vring_need_event(avail_event, svq->shadow_avail_idx, svq->shadow_avail_idx - 1);
    } else {
        needs_kick = !(svq->vring.used->flags & VRING_USED_F_NO_NOTIFY);
    }

    if (!needs_kick) {
        return;
    }

    event_notifier_set(&svq->hdev_kick);
}

/**
 * Add an element to a SVQ.
 *
 * Return -EINVAL if element is invalid, -ENOSPC if dev queue is full
 */
int vhost_svq_add(VhostShadowVirtqueue *svq, const struct iovec *out_sg,
                  size_t out_num, const struct iovec *in_sg, size_t in_num,
                  VirtQueueElement *elem)
{
    unsigned qemu_head;
    unsigned ndescs = in_num + out_num;
    bool ok;

    if (unlikely(ndescs > vhost_svq_available_slots(svq))) {
        return -ENOSPC;
    }

    ok = vhost_svq_add_split(svq, out_sg, out_num, in_sg, in_num, &qemu_head);
    if (unlikely(!ok)) {
        return -EINVAL;
    }

    svq->num_free -= ndescs;
    svq->desc_state[qemu_head].elem = elem;
    svq->desc_state[qemu_head].ndescs = ndescs;
    vhost_svq_kick(svq);
    return 0;
}

/* Convenience wrapper to add a guest's element to SVQ */
static int vhost_svq_add_element(VhostShadowVirtqueue *svq,
                                 VirtQueueElement *elem)
{
    return vhost_svq_add(svq, elem->out_sg, elem->out_num, elem->in_sg,
                         elem->in_num, elem);
}

/**
 * Forward available buffers.
 *
 * @svq: Shadow VirtQueue
 *
 * Note that this function does not guarantee that all guest's available
 * buffers are available to the device in SVQ avail ring. The guest may have
 * exposed a GPA / GIOVA contiguous buffer, but it may not be contiguous in
 * qemu vaddr.
 *
 * If that happens, guest's kick notifications will be disabled until the
 * device uses some buffers.
 */
static void vhost_handle_guest_kick(VhostShadowVirtqueue *svq)
{
    /* Clear event notifier */
    event_notifier_test_and_clear(&svq->svq_kick);

    /* Forward to the device as many available buffers as possible */
    do {
        virtio_queue_set_notification(svq->vq, false);

        while (true) {
            g_autofree VirtQueueElement *elem = NULL;
            int r;

            if (svq->next_guest_avail_elem) {
                elem = g_steal_pointer(&svq->next_guest_avail_elem);
            } else {
                elem = virtqueue_pop(svq->vq, sizeof(*elem));
            }

            if (!elem) {
                break;
            }

            if (svq->ops) {
                r = svq->ops->avail_handler(svq, elem, svq->ops_opaque);
            } else {
                r = vhost_svq_add_element(svq, elem);
            }
            if (unlikely(r != 0)) {
                if (r == -ENOSPC) {
                    /*
                     * This condition is possible since a contiguous buffer in
                     * GPA does not imply a contiguous buffer in qemu's VA
                     * scatter-gather segments. If that happens, the buffer
                     * exposed to the device needs to be a chain of descriptors
                     * at this moment.
                     *
                     * SVQ cannot hold more available buffers if we are here:
                     * queue the current guest descriptor and ignore kicks
                     * until some elements are used.
                     */
                    svq->next_guest_avail_elem = g_steal_pointer(&elem);
                }

                /* VQ is full or broken, just return and ignore kicks */
                return;
            }
            /* elem belongs to SVQ or external caller now */
            elem = NULL;
        }

        virtio_queue_set_notification(svq->vq, true);
    } while (!virtio_queue_empty(svq->vq));
}

/**
 * Handle guest's kick.
 *
 * @n: guest kick event notifier, the one that guest set to notify svq.
 */
static void vhost_handle_guest_kick_notifier(EventNotifier *n)
{
    VhostShadowVirtqueue *svq = container_of(n, VhostShadowVirtqueue, svq_kick);
    event_notifier_test_and_clear(n);
    vhost_handle_guest_kick(svq);
}

static bool vhost_svq_more_used(VhostShadowVirtqueue *svq)
{
    uint16_t *used_idx = &svq->vring.used->idx;
    if (svq->last_used_idx != svq->shadow_used_idx) {
        return true;
    }

    svq->shadow_used_idx = cpu_to_le16(*(volatile uint16_t *)used_idx);

    return svq->last_used_idx != svq->shadow_used_idx;
}

/**
 * Enable vhost device calls after disable them.
 *
 * @svq: The svq
 *
 * It returns false if there are pending used buffers from the vhost device,
 * avoiding the possible races between SVQ checking for more work and enabling
 * callbacks. True if SVQ used vring has no more pending buffers.
 */
static bool vhost_svq_enable_notification(VhostShadowVirtqueue *svq)
{
    if (virtio_vdev_has_feature(svq->vdev, VIRTIO_RING_F_EVENT_IDX)) {
        uint16_t *used_event = (uint16_t *)&svq->vring.avail->ring[svq->vring.num];
        *used_event = svq->shadow_used_idx;
    } else {
        svq->vring.avail->flags &= ~cpu_to_le16(VRING_AVAIL_F_NO_INTERRUPT);
    }

    /* Make sure the event is enabled before the read of used_idx */
    smp_mb();
    return !vhost_svq_more_used(svq);
}

static void vhost_svq_disable_notification(VhostShadowVirtqueue *svq)
{
    /*
     * No need to disable notification in the event idx case, since used event
     * index is already an index too far away.
     */
    if (!virtio_vdev_has_feature(svq->vdev, VIRTIO_RING_F_EVENT_IDX)) {
        svq->vring.avail->flags |= cpu_to_le16(VRING_AVAIL_F_NO_INTERRUPT);
    }
}

static uint16_t vhost_svq_last_desc_of_chain(const VhostShadowVirtqueue *svq,
                                             uint16_t num, uint16_t i)
{
    for (uint16_t j = 0; j < (num - 1); ++j) {
        i = le16_to_cpu(svq->desc_next[i]);
    }

    return i;
}

static VirtQueueElement *vhost_svq_get_buf(VhostShadowVirtqueue *svq,
                                           uint32_t *len)
{
    const vring_used_t *used = svq->vring.used;
    vring_used_elem_t used_elem;
    uint16_t last_used, last_used_chain, num;

    if (!vhost_svq_more_used(svq)) {
        return NULL;
    }

    /* Only get used array entries after they have been exposed by dev */
    smp_rmb();
    last_used = svq->last_used_idx & (svq->vring.num - 1);
    used_elem.id = le32_to_cpu(used->ring[last_used].id);
    used_elem.len = le32_to_cpu(used->ring[last_used].len);

    svq->last_used_idx++;
    if (unlikely(used_elem.id >= svq->vring.num)) {
        qemu_log_mask(LOG_GUEST_ERROR, "Device %s says index %u is used",
                      svq->vdev->name, used_elem.id);
        return NULL;
    }

    if (unlikely(!svq->desc_state[used_elem.id].ndescs)) {
        qemu_log_mask(LOG_GUEST_ERROR,
            "Device %s says index %u is used, but it was not available",
            svq->vdev->name, used_elem.id);
        return NULL;
    }

    num = svq->desc_state[used_elem.id].ndescs;
    svq->desc_state[used_elem.id].ndescs = 0;
    last_used_chain = vhost_svq_last_desc_of_chain(svq, num, used_elem.id);
    svq->desc_next[last_used_chain] = svq->free_head;
    svq->free_head = used_elem.id;
    svq->num_free += num;

    *len = used_elem.len;
    return g_steal_pointer(&svq->desc_state[used_elem.id].elem);
}

/**
 * Push an element to SVQ, returning it to the guest.
 */
void vhost_svq_push_elem(VhostShadowVirtqueue *svq,
                         const VirtQueueElement *elem, uint32_t len)
{
    virtqueue_push(svq->vq, elem, len);
    if (svq->next_guest_avail_elem) {
        /*
         * Avail ring was full when vhost_svq_flush was called, so it's a
         * good moment to make more descriptors available if possible.
         */
        vhost_handle_guest_kick(svq);
    }
}

static void vhost_svq_flush(VhostShadowVirtqueue *svq,
                            bool check_for_avail_queue)
{
    VirtQueue *vq = svq->vq;

    /* Forward as many used buffers as possible. */
    do {
        unsigned i = 0;

        vhost_svq_disable_notification(svq);
        while (true) {
            uint32_t len;
            g_autofree VirtQueueElement *elem = vhost_svq_get_buf(svq, &len);
            if (!elem) {
                break;
            }

            if (unlikely(i >= svq->vring.num)) {
                qemu_log_mask(LOG_GUEST_ERROR,
                         "More than %u used buffers obtained in a %u size SVQ",
                         i, svq->vring.num);
                virtqueue_fill(vq, elem, len, i);
                virtqueue_flush(vq, i);
                return;
            }
            virtqueue_fill(vq, elem, len, i++);
        }

        virtqueue_flush(vq, i);
        event_notifier_set(&svq->svq_call);

        if (check_for_avail_queue && svq->next_guest_avail_elem) {
            /*
             * Avail ring was full when vhost_svq_flush was called, so it's a
             * good moment to make more descriptors available if possible.
             */
            vhost_handle_guest_kick(svq);
        }
    } while (!vhost_svq_enable_notification(svq));
}

/**
 * Poll the SVQ for one device used buffer.
 *
 * This function race with main event loop SVQ polling, so extra
 * synchronization is needed.
 *
 * Return the length written by the device.
 */
size_t vhost_svq_poll(VhostShadowVirtqueue *svq)
{
    int64_t start_us = g_get_monotonic_time();
    uint32_t len = 0;

    do {
        if (vhost_svq_more_used(svq)) {
            break;
        }

        if (unlikely(g_get_monotonic_time() - start_us > 10e6)) {
            return 0;
        }
    } while (true);

    vhost_svq_get_buf(svq, &len);
    return len;
}

/**
 * Forward used buffers.
 *
 * @n: hdev call event notifier, the one that device set to notify svq.
 *
 * Note that we are not making any buffers available in the loop, there is no
 * way that it runs more than virtqueue size times.
 */
static void vhost_svq_handle_call(EventNotifier *n)
{
    VhostShadowVirtqueue *svq = container_of(n, VhostShadowVirtqueue,
                                             hdev_call);
    event_notifier_test_and_clear(n);
    vhost_svq_flush(svq, true);
}

/**
 * Set the call notifier for the SVQ to call the guest
 *
 * @svq: Shadow virtqueue
 * @call_fd: call notifier
 *
 * Called on BQL context.
 */
void vhost_svq_set_svq_call_fd(VhostShadowVirtqueue *svq, int call_fd)
{
    if (call_fd == VHOST_FILE_UNBIND) {
        /*
         * Fail event_notifier_set if called handling device call.
         *
         * SVQ still needs device notifications, since it needs to keep
         * forwarding used buffers even with the unbind.
         */
        memset(&svq->svq_call, 0, sizeof(svq->svq_call));
    } else {
        event_notifier_init_fd(&svq->svq_call, call_fd);
    }
}

/**
 * Get the shadow vq vring address.
 * @svq: Shadow virtqueue
 * @addr: Destination to store address
 */
void vhost_svq_get_vring_addr(const VhostShadowVirtqueue *svq,
                              struct vhost_vring_addr *addr)
{
    addr->desc_user_addr = (uint64_t)(uintptr_t)svq->vring.desc;
    addr->avail_user_addr = (uint64_t)(uintptr_t)svq->vring.avail;
    addr->used_user_addr = (uint64_t)(uintptr_t)svq->vring.used;
}

size_t vhost_svq_driver_area_size(const VhostShadowVirtqueue *svq)
{
    size_t desc_size = sizeof(vring_desc_t) * svq->vring.num;
    size_t avail_size = offsetof(vring_avail_t, ring[svq->vring.num]) +
                                                              sizeof(uint16_t);

    return ROUND_UP(desc_size + avail_size, qemu_real_host_page_size());
}

size_t vhost_svq_device_area_size(const VhostShadowVirtqueue *svq)
{
    size_t used_size = offsetof(vring_used_t, ring[svq->vring.num]) +
                                                              sizeof(uint16_t);
    return ROUND_UP(used_size, qemu_real_host_page_size());
}

/**
 * Set a new file descriptor for the guest to kick the SVQ and notify for avail
 *
 * @svq: The svq
 * @svq_kick_fd: The svq kick fd
 *
 * Note that the SVQ will never close the old file descriptor.
 */
void vhost_svq_set_svq_kick_fd(VhostShadowVirtqueue *svq, int svq_kick_fd)
{
    EventNotifier *svq_kick = &svq->svq_kick;
    bool poll_stop = VHOST_FILE_UNBIND != event_notifier_get_fd(svq_kick);
    bool poll_start = svq_kick_fd != VHOST_FILE_UNBIND;

    if (poll_stop) {
        event_notifier_set_handler(svq_kick, NULL);
    }

    event_notifier_init_fd(svq_kick, svq_kick_fd);
    /*
     * event_notifier_set_handler already checks for guest's notifications if
     * they arrive at the new file descriptor in the switch, so there is no
     * need to explicitly check for them.
     */
    if (poll_start) {
        event_notifier_set(svq_kick);
        event_notifier_set_handler(svq_kick, vhost_handle_guest_kick_notifier);
    }
}

/**
 * Start the shadow virtqueue operation.
 *
 * @svq: Shadow Virtqueue
 * @vdev: VirtIO device
 * @vq: Virtqueue to shadow
 * @iova_tree: Tree to perform descriptors translations
 */
void vhost_svq_start(VhostShadowVirtqueue *svq, VirtIODevice *vdev,
                     VirtQueue *vq, VhostIOVATree *iova_tree)
{
    size_t desc_size;

    event_notifier_set_handler(&svq->hdev_call, vhost_svq_handle_call);
    svq->next_guest_avail_elem = NULL;
    svq->shadow_avail_idx = 0;
    svq->shadow_used_idx = 0;
    svq->last_used_idx = 0;
    svq->vdev = vdev;
    svq->vq = vq;
    svq->iova_tree = iova_tree;

    svq->vring.num = virtio_queue_get_num(vdev, virtio_get_queue_index(vq));
    svq->num_free = svq->vring.num;
<<<<<<< HEAD
    driver_size = vhost_svq_driver_area_size(svq);
    device_size = vhost_svq_device_area_size(svq);
    svq->vring.desc = qemu_memalign(qemu_real_host_page_size(), driver_size);
=======
    svq->vring.desc = mmap(NULL, vhost_svq_driver_area_size(svq),
                           PROT_READ | PROT_WRITE, MAP_SHARED | MAP_ANONYMOUS,
                           -1, 0);
>>>>>>> 78385bc7
    desc_size = sizeof(vring_desc_t) * svq->vring.num;
    svq->vring.avail = (void *)((char *)svq->vring.desc + desc_size);
    svq->vring.used = mmap(NULL, vhost_svq_device_area_size(svq),
                           PROT_READ | PROT_WRITE, MAP_SHARED | MAP_ANONYMOUS,
                           -1, 0);
    svq->desc_state = g_new0(SVQDescState, svq->vring.num);
    svq->desc_next = g_new0(uint16_t, svq->vring.num);
    for (unsigned i = 0; i < svq->vring.num - 1; i++) {
        svq->desc_next[i] = cpu_to_le16(i + 1);
    }
}

/**
 * Stop the shadow virtqueue operation.
 * @svq: Shadow Virtqueue
 */
void vhost_svq_stop(VhostShadowVirtqueue *svq)
{
    vhost_svq_set_svq_kick_fd(svq, VHOST_FILE_UNBIND);
    g_autofree VirtQueueElement *next_avail_elem = NULL;

    if (!svq->vq) {
        return;
    }

    /* Send all pending used descriptors to guest */
    vhost_svq_flush(svq, false);

    for (unsigned i = 0; i < svq->vring.num; ++i) {
        g_autofree VirtQueueElement *elem = NULL;
        elem = g_steal_pointer(&svq->desc_state[i].elem);
        if (elem) {
            /*
             * TODO: This is ok for networking, but other kinds of devices
             * might have problems with just unpop these.
             */
            virtqueue_unpop(svq->vq, elem, 0);
        }
    }

    next_avail_elem = g_steal_pointer(&svq->next_guest_avail_elem);
    if (next_avail_elem) {
        virtqueue_unpop(svq->vq, next_avail_elem, 0);
    }
    svq->vq = NULL;
    g_free(svq->desc_next);
    g_free(svq->desc_state);
    munmap(svq->vring.desc, vhost_svq_driver_area_size(svq));
    munmap(svq->vring.used, vhost_svq_device_area_size(svq));
    event_notifier_set_handler(&svq->hdev_call, NULL);
}

/**
 * Creates vhost shadow virtqueue, and instructs the vhost device to use the
 * shadow methods and file descriptors.
 *
 * @ops: SVQ owner callbacks
 * @ops_opaque: ops opaque pointer
 */
VhostShadowVirtqueue *vhost_svq_new(const VhostShadowVirtqueueOps *ops,
                                    void *ops_opaque)
{
    VhostShadowVirtqueue *svq = g_new0(VhostShadowVirtqueue, 1);

    event_notifier_init_fd(&svq->svq_kick, VHOST_FILE_UNBIND);
    svq->ops = ops;
    svq->ops_opaque = ops_opaque;
    return svq;
}

/**
 * Free the resources of the shadow virtqueue.
 *
 * @pvq: gpointer to SVQ so it can be used by autofree functions.
 */
void vhost_svq_free(gpointer pvq)
{
    VhostShadowVirtqueue *vq = pvq;
    vhost_svq_stop(vq);
    g_free(vq);
}<|MERGE_RESOLUTION|>--- conflicted
+++ resolved
@@ -662,15 +662,9 @@
 
     svq->vring.num = virtio_queue_get_num(vdev, virtio_get_queue_index(vq));
     svq->num_free = svq->vring.num;
-<<<<<<< HEAD
-    driver_size = vhost_svq_driver_area_size(svq);
-    device_size = vhost_svq_device_area_size(svq);
-    svq->vring.desc = qemu_memalign(qemu_real_host_page_size(), driver_size);
-=======
     svq->vring.desc = mmap(NULL, vhost_svq_driver_area_size(svq),
                            PROT_READ | PROT_WRITE, MAP_SHARED | MAP_ANONYMOUS,
                            -1, 0);
->>>>>>> 78385bc7
     desc_size = sizeof(vring_desc_t) * svq->vring.num;
     svq->vring.avail = (void *)((char *)svq->vring.desc + desc_size);
     svq->vring.used = mmap(NULL, vhost_svq_device_area_size(svq),
