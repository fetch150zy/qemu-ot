#ifndef QEMU_FIFO8_H
#define QEMU_FIFO8_H


typedef struct {
    /* All fields are private */
    uint8_t *data;
    uint32_t capacity;
    uint32_t head;
    uint32_t num;
} Fifo8;

/**
 * fifo8_create:
 * @fifo: struct Fifo8 to initialise with new FIFO
 * @capacity: capacity of the newly created FIFO
 *
 * Create a FIFO of the specified size. Clients should call fifo8_destroy()
 * when finished using the fifo. The FIFO is initially empty.
 */

void fifo8_create(Fifo8 *fifo, uint32_t capacity);

/**
 * fifo8_destroy:
 * @fifo: FIFO to cleanup
 *
 * Cleanup a FIFO created with fifo8_create(). Frees memory created for FIFO
  *storage. The FIFO is no longer usable after this has been called.
 */

void fifo8_destroy(Fifo8 *fifo);

/**
 * fifo8_push:
 * @fifo: FIFO to push to
 * @data: data byte to push
 *
 * Push a data byte to the FIFO. Behaviour is undefined if the FIFO is full.
 * Clients are responsible for checking for fullness using fifo8_is_full().
 */

void fifo8_push(Fifo8 *fifo, uint8_t data);

/**
 * fifo8_push_all:
 * @fifo: FIFO to push to
 * @data: data to push
 * @num: number of bytes to push
 *
 * Push a byte array to the FIFO. Behaviour is undefined if the FIFO is full.
 * Clients are responsible for checking the space left in the FIFO using
 * fifo8_num_free().
 */

void fifo8_push_all(Fifo8 *fifo, const uint8_t *data, uint32_t num);

/**
 * fifo8_pop:
 * @fifo: fifo to pop from
 *
 * Pop a data byte from the FIFO. Behaviour is undefined if the FIFO is empty.
 * Clients are responsible for checking for emptyness using fifo8_is_empty().
 *
 * Returns: The popped data byte.
 */

uint8_t fifo8_pop(Fifo8 *fifo);

/**
 * fifo8_pop_buf:
 * @fifo: FIFO to pop from
 * @max: maximum number of bytes to pop
 * @numptr: pointer filled with number of bytes returned (can be NULL)
 *
 * Pop a number of elements from the FIFO up to a maximum of max. The buffer
 * containing the popped data is returned. This buffer points directly into
 * the FIFO backing store and data is invalidated once any of the fifo8_* APIs
 * are called on the FIFO.
 *
 * The function may return fewer bytes than requested when the data wraps
 * around in the ring buffer; in this case only a contiguous part of the data
 * is returned.
 *
 * The number of valid bytes returned is populated in *numptr; will always
 * return at least 1 byte. max must not be 0 or greater than the number of
 * bytes in the FIFO.
 *
 * Clients are responsible for checking the availability of requested data
 * using fifo8_num_used().
 *
 * Returns: A pointer to popped data.
 */
<<<<<<< HEAD

const uint8_t *fifo8_pop_buf(Fifo8 *fifo, uint32_t max, uint32_t *num);
=======
const uint8_t *fifo8_pop_buf(Fifo8 *fifo, uint32_t max, uint32_t *numptr);

/**
 * fifo8_peek_buf: read upto max bytes from the fifo
 * @fifo: FIFO to read from
 * @max: maximum number of bytes to peek
 * @numptr: pointer filled with number of bytes returned (can be NULL)
 *
 * Peek into a number of elements from the FIFO up to a maximum of max.
 * The buffer containing the data peeked into is returned. This buffer points
 * directly into the FIFO backing store. Since data is invalidated once any
 * of the fifo8_* APIs are called on the FIFO, it is the caller responsibility
 * to access it before doing further API calls.
 *
 * The function may return fewer bytes than requested when the data wraps
 * around in the ring buffer; in this case only a contiguous part of the data
 * is returned.
 *
 * The number of valid bytes returned is populated in *numptr; will always
 * return at least 1 byte. max must not be 0 or greater than the number of
 * bytes in the FIFO.
 *
 * Clients are responsible for checking the availability of requested data
 * using fifo8_num_used().
 *
 * Returns: A pointer to peekable data.
 */
const uint8_t *fifo8_peek_buf(Fifo8 *fifo, uint32_t max, uint32_t *numptr);
>>>>>>> 60b4f3af

/**
 * fifo8_peek_buf:
 * @fifo: FIFO to peek from
 * @max: maximum number of bytes to peek
 * @num: actual number of returned bytes
 *
 * Peek a number of elements from the FIFO up to a maximum of max. The buffer
 * containing the peeked data is returned. This buffer points directly into
 * the FIFO backing store and data is invalidated once any of the fifo8_* APIs
 * are called on the FIFO.
 *
 * The function may return fewer bytes than requested when the data wraps
 * around in the ring buffer; in this case only a contiguous part of the data
 * is returned.
 *
 * The number of valid bytes returned is populated in *num; will always return
 * at least 1 byte. max must not be 0 or greater than the number of bytes in
 * the FIFO.
 *
 * Clients are responsible for checking the availability of requested data
 * using fifo8_num_used().
 *
 * Returns: A pointer to peeked data.
 */

const uint8_t *fifo8_peek_buf(Fifo8 *fifo, uint32_t max, uint32_t *num);

/**
 * fifo8_consume_all:
 * @fifo: fifo to consume from
 * @num: number of bytes to consume
 *
 * Remove data bytes from the FIFO. Behaviour is undefined if the FIFO is empty.
 * Clients are responsible for checking for emptyness using fifo8_is_empty().
 *
 */

void fifo8_consume_all(Fifo8 *fifo, uint32_t num);

/**
 * fifo8_reset:
 * @fifo: FIFO to reset
 *
 * Reset a FIFO. All data is discarded and the FIFO is emptied.
 */

void fifo8_reset(Fifo8 *fifo);

/**
 * fifo8_is_empty:
 * @fifo: FIFO to check
 *
 * Check if a FIFO is empty.
 *
 * Returns: True if the fifo is empty, false otherwise.
 */

bool fifo8_is_empty(Fifo8 *fifo);

/**
 * fifo8_is_full:
 * @fifo: FIFO to check
 *
 * Check if a FIFO is full.
 *
 * Returns: True if the fifo is full, false otherwise.
 */

bool fifo8_is_full(Fifo8 *fifo);

/**
 * fifo8_num_free:
 * @fifo: FIFO to check
 *
 * Return the number of free bytes in the FIFO.
 *
 * Returns: Number of free bytes.
 */

uint32_t fifo8_num_free(Fifo8 *fifo);

/**
 * fifo8_num_used:
 * @fifo: FIFO to check
 *
 * Return the number of used bytes in the FIFO.
 *
 * Returns: Number of used bytes.
 */

uint32_t fifo8_num_used(Fifo8 *fifo);

extern const VMStateDescription vmstate_fifo8;

#define VMSTATE_FIFO8_TEST(_field, _state, _test) {                  \
    .name         = (stringify(_field)),                             \
    .field_exists = (_test),                                         \
    .size         = sizeof(Fifo8),                                   \
    .vmsd         = &vmstate_fifo8,                                  \
    .flags        = VMS_STRUCT,                                      \
    .offset       = vmstate_offset_value(_state, _field, Fifo8),     \
}

#define VMSTATE_FIFO8(_field, _state)                                \
    VMSTATE_FIFO8_TEST(_field, _state, NULL)

#endif /* QEMU_FIFO8_H */<|MERGE_RESOLUTION|>--- conflicted
+++ resolved
@@ -91,10 +91,7 @@
  *
  * Returns: A pointer to popped data.
  */
-<<<<<<< HEAD
-
-const uint8_t *fifo8_pop_buf(Fifo8 *fifo, uint32_t max, uint32_t *num);
-=======
+
 const uint8_t *fifo8_pop_buf(Fifo8 *fifo, uint32_t max, uint32_t *numptr);
 
 /**
@@ -122,35 +119,8 @@
  *
  * Returns: A pointer to peekable data.
  */
+
 const uint8_t *fifo8_peek_buf(Fifo8 *fifo, uint32_t max, uint32_t *numptr);
->>>>>>> 60b4f3af
-
-/**
- * fifo8_peek_buf:
- * @fifo: FIFO to peek from
- * @max: maximum number of bytes to peek
- * @num: actual number of returned bytes
- *
- * Peek a number of elements from the FIFO up to a maximum of max. The buffer
- * containing the peeked data is returned. This buffer points directly into
- * the FIFO backing store and data is invalidated once any of the fifo8_* APIs
- * are called on the FIFO.
- *
- * The function may return fewer bytes than requested when the data wraps
- * around in the ring buffer; in this case only a contiguous part of the data
- * is returned.
- *
- * The number of valid bytes returned is populated in *num; will always return
- * at least 1 byte. max must not be 0 or greater than the number of bytes in
- * the FIFO.
- *
- * Clients are responsible for checking the availability of requested data
- * using fifo8_num_used().
- *
- * Returns: A pointer to peeked data.
- */
-
-const uint8_t *fifo8_peek_buf(Fifo8 *fifo, uint32_t max, uint32_t *num);
 
 /**
  * fifo8_consume_all:
